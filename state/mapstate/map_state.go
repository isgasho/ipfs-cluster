// Package mapstate implements the State interface for IPFS Cluster by using
// a map to keep track of the consensus-shared state.
package mapstate

import (
	"bufio"
	"bytes"
<<<<<<< HEAD
=======
	"context"
	"errors"
>>>>>>> fcea4f41
	"io"
	"io/ioutil"

	"github.com/ipfs/ipfs-cluster/api"
	"github.com/ipfs/ipfs-cluster/state"
	"github.com/ipfs/ipfs-cluster/state/dsstate"

	cid "github.com/ipfs/go-cid"
	ds "github.com/ipfs/go-datastore"
	sync "github.com/ipfs/go-datastore/sync"
	logging "github.com/ipfs/go-log"
<<<<<<< HEAD
=======

	"github.com/ipfs/ipfs-cluster/api"
	"go.opencensus.io/trace"
>>>>>>> fcea4f41
)

// Version is the map state Version. States with old versions should
// perform an upgrade before.
const Version = 6

var logger = logging.Logger("mapstate")

// MapState is mostly a MapDatastore to store the pinset.
type MapState struct {
	dst *dsstate.State
}

// NewMapState initializes the internal map and returns a new MapState object.
func NewMapState() state.State {
	// We need to keep a custom Migrate until everyone is
	// on version 6. Then we could fully remove all the
	// wrapping struct and just return the dsstate directly.

	mapDs := ds.NewMapDatastore()
	mutexDs := sync.MutexWrap(mapDs)

	dsSt, err := dsstate.New(mutexDs, Version, "", dsstate.DefaultHandle())
	if err != nil {
		panic(err)
	}
	return &MapState{dsSt}
}

// Add adds a Pin to the internal map.
<<<<<<< HEAD
func (st *MapState) Add(c api.Pin) error {
	return st.dst.Add(c)
}

// Rm removes a Cid from the internal map.
func (st *MapState) Rm(c cid.Cid) error {
	return st.dst.Rm(c)
=======
func (st *MapState) Add(ctx context.Context, c api.Pin) error {
	ctx, span := trace.StartSpan(ctx, "state/map/Add")
	defer span.End()

	st.pinMux.Lock()
	defer st.pinMux.Unlock()
	st.PinMap[c.Cid.String()] = c.ToSerial()
	return nil
}

// Rm removes a Cid from the internal map.
func (st *MapState) Rm(ctx context.Context, c cid.Cid) error {
	ctx, span := trace.StartSpan(ctx, "state/map/Rm")
	defer span.End()

	st.pinMux.Lock()
	defer st.pinMux.Unlock()
	delete(st.PinMap, c.String())
	return nil
>>>>>>> fcea4f41
}

// Get returns Pin information for a CID.
// The returned object has its Cid and Allocations
// fields initialized, regardless of the
// presence of the provided Cid in the state.
// To check the presence, use MapState.Has(cid.Cid).
<<<<<<< HEAD
func (st *MapState) Get(c cid.Cid) (api.Pin, bool) {
	return st.dst.Get(c)
}

// Has returns true if the Cid belongs to the State.
func (st *MapState) Has(c cid.Cid) bool {
	return st.dst.Has(c)
}

// List provides the list of tracked Pins.
func (st *MapState) List() []api.Pin {
	return st.dst.List()
=======
func (st *MapState) Get(ctx context.Context, c cid.Cid) (api.Pin, bool) {
	ctx, span := trace.StartSpan(ctx, "state/map/Get")
	defer span.End()

	if !c.Defined() {
		return api.PinCid(c), false
	}
	st.pinMux.RLock()
	defer st.pinMux.RUnlock()
	pins, ok := st.PinMap[c.String()]
	if !ok { // make sure no panics
		return api.PinCid(c), false
	}
	return pins.ToPin(), true
}

// Has returns true if the Cid belongs to the State.
func (st *MapState) Has(ctx context.Context, c cid.Cid) bool {
	ctx, span := trace.StartSpan(ctx, "state/map/Has")
	defer span.End()

	st.pinMux.RLock()
	defer st.pinMux.RUnlock()
	_, ok := st.PinMap[c.String()]
	return ok
}

// List provides the list of tracked Pins.
func (st *MapState) List(ctx context.Context) []api.Pin {
	ctx, span := trace.StartSpan(ctx, "state/map/List")
	defer span.End()

	st.pinMux.RLock()
	defer st.pinMux.RUnlock()
	cids := make([]api.Pin, 0, len(st.PinMap))
	for _, v := range st.PinMap {
		if v.Cid == "" {
			continue
		}
		cids = append(cids, v.ToPin())
	}
	return cids
>>>>>>> fcea4f41
}

// Migrate restores a snapshot from the state's internal bytes and if
// necessary migrates the format to the current version.
<<<<<<< HEAD
func (st *MapState) Migrate(r io.Reader) error {
	// TODO: Remove after migration to v6!
	// Read the full state - Unfortunately there is no way to
	// migrate v5 to v6 without doing this.
	full, err := ioutil.ReadAll(r)
=======
func (st *MapState) Migrate(ctx context.Context, r io.Reader) error {
	ctx, span := trace.StartSpan(ctx, "state/map/Migrate")
	defer span.End()

	bs, err := ioutil.ReadAll(r)
>>>>>>> fcea4f41
	if err != nil {
		return err
	}

	// Try to do our special unmarshal
	buf := bytes.NewBuffer(full)
	err = st.Unmarshal(buf)
	if err != nil {
		return err
	}

	v := st.GetVersion()

	if v == Version { // Unmarshal worked
		return nil
	}

	// we need to migrate. Discard first byte.
	buf2 := bytes.NewBuffer(full[1:])
	err = st.migrateFrom(v, buf2)
	if err != nil {
		return err
	}
	st.dst.SetVersion(Version)
	return nil
}

// GetVersion returns the current version of this state object.
// It is not necessarily up to date
func (st *MapState) GetVersion() int {
	return st.dst.GetVersion()
}

<<<<<<< HEAD
// Marshal encodes the state to the given writer. This implements
// go-libp2p-raft.Marshable.
func (st *MapState) Marshal(w io.Writer) error {
	return st.dst.Marshal(w)
}

// Unmarshal decodes the state from the given reader. This implements
// go-libp2p-raft.Marshable.
func (st *MapState) Unmarshal(r io.Reader) error {
	// TODO: Re-do when on version 6.
	// This is only to enable migration.

	// Extract the first byte in case this is an old
	// state.
	iobuf := bufio.NewReader(r)
	vByte, err := iobuf.ReadByte()
	if err != nil {
		return err
=======
// Marshal encodes the state using msgpack
func (st *MapState) Marshal() ([]byte, error) {
	// FIXME: Re-enable this span when raft Marshable interface has contexts
	//ctx, span := trace.StartSpan(ctx, "state/map/Marshal")
	//defer span.End()

	logger.Debugf("Marshal-- Marshalling state of version %d", st.Version)
	buf := new(bytes.Buffer)
	enc := msgpack.Multicodec(msgpack.DefaultMsgpackHandle()).Encoder(buf)
	if err := enc.Encode(st); err != nil {
		return nil, err
	}
	// First byte indicates the version (probably should make this a varint
	// if we stick to this encoding)
	vCodec := make([]byte, 1)
	vCodec[0] = byte(st.Version)
	ret := append(vCodec, buf.Bytes()...)
	//logger.Debugf("Marshal-- The final marshaled bytes: %x\n", ret)
	return ret, nil
}

// Unmarshal decodes the state using msgpack.  It first decodes just
// the version number.  If this is not the current version the bytes
// are stored within the state's internal reader, which can be migrated
// to the current version in a later call to restore.  Note: Out of date
// version is not an error
func (st *MapState) Unmarshal(bs []byte) error {
	// FIXME: Re-enable this span when raft Marshable interface has contexts
	// ctx, span := trace.StartSpan(ctx, "state/map/Unmarshal")
	// defer span.End()

	// Check version byte
	// logger.Debugf("The incoming bytes to unmarshal: %x", bs)
	if len(bs) < 1 {
		return errors.New("cannot unmarshal from empty bytes")
>>>>>>> fcea4f41
	}
	err = iobuf.UnreadByte()
	if err != nil {
		return err
	}

	// Try to unmarshal normally
	err = st.dst.Unmarshal(iobuf)
	if err == nil {
		return nil
	}

	// Error. Assume it's an old state
	// and try to migrate it.
	err = st.dst.SetVersion(int(vByte))
	if err != nil {
		return err
	}
	// We set the version but did not unmarshal.
	// This signals that a migration is needed.
	return nil
}<|MERGE_RESOLUTION|>--- conflicted
+++ resolved
@@ -5,11 +5,7 @@
 import (
 	"bufio"
 	"bytes"
-<<<<<<< HEAD
-=======
 	"context"
-	"errors"
->>>>>>> fcea4f41
 	"io"
 	"io/ioutil"
 
@@ -21,12 +17,7 @@
 	ds "github.com/ipfs/go-datastore"
 	sync "github.com/ipfs/go-datastore/sync"
 	logging "github.com/ipfs/go-log"
-<<<<<<< HEAD
-=======
-
-	"github.com/ipfs/ipfs-cluster/api"
-	"go.opencensus.io/trace"
->>>>>>> fcea4f41
+	trace "go.opencensus.io/trace"
 )
 
 // Version is the map state Version. States with old versions should
@@ -57,23 +48,10 @@
 }
 
 // Add adds a Pin to the internal map.
-<<<<<<< HEAD
-func (st *MapState) Add(c api.Pin) error {
-	return st.dst.Add(c)
-}
-
-// Rm removes a Cid from the internal map.
-func (st *MapState) Rm(c cid.Cid) error {
-	return st.dst.Rm(c)
-=======
 func (st *MapState) Add(ctx context.Context, c api.Pin) error {
 	ctx, span := trace.StartSpan(ctx, "state/map/Add")
 	defer span.End()
-
-	st.pinMux.Lock()
-	defer st.pinMux.Unlock()
-	st.PinMap[c.Cid.String()] = c.ToSerial()
-	return nil
+	return st.dst.Add(c)
 }
 
 // Rm removes a Cid from the internal map.
@@ -81,11 +59,7 @@
 	ctx, span := trace.StartSpan(ctx, "state/map/Rm")
 	defer span.End()
 
-	st.pinMux.Lock()
-	defer st.pinMux.Unlock()
-	delete(st.PinMap, c.String())
-	return nil
->>>>>>> fcea4f41
+	return st.dst.Rm(c)
 }
 
 // Get returns Pin information for a CID.
@@ -93,80 +67,38 @@
 // fields initialized, regardless of the
 // presence of the provided Cid in the state.
 // To check the presence, use MapState.Has(cid.Cid).
-<<<<<<< HEAD
-func (st *MapState) Get(c cid.Cid) (api.Pin, bool) {
-	return st.dst.Get(c)
-}
-
-// Has returns true if the Cid belongs to the State.
-func (st *MapState) Has(c cid.Cid) bool {
-	return st.dst.Has(c)
-}
-
-// List provides the list of tracked Pins.
-func (st *MapState) List() []api.Pin {
-	return st.dst.List()
-=======
 func (st *MapState) Get(ctx context.Context, c cid.Cid) (api.Pin, bool) {
 	ctx, span := trace.StartSpan(ctx, "state/map/Get")
 	defer span.End()
 
-	if !c.Defined() {
-		return api.PinCid(c), false
-	}
-	st.pinMux.RLock()
-	defer st.pinMux.RUnlock()
-	pins, ok := st.PinMap[c.String()]
-	if !ok { // make sure no panics
-		return api.PinCid(c), false
-	}
-	return pins.ToPin(), true
+	return st.dst.Get(c)
 }
 
 // Has returns true if the Cid belongs to the State.
 func (st *MapState) Has(ctx context.Context, c cid.Cid) bool {
 	ctx, span := trace.StartSpan(ctx, "state/map/Has")
 	defer span.End()
-
-	st.pinMux.RLock()
-	defer st.pinMux.RUnlock()
-	_, ok := st.PinMap[c.String()]
-	return ok
+	return st.dst.Has(c)
 }
 
 // List provides the list of tracked Pins.
 func (st *MapState) List(ctx context.Context) []api.Pin {
 	ctx, span := trace.StartSpan(ctx, "state/map/List")
 	defer span.End()
-
-	st.pinMux.RLock()
-	defer st.pinMux.RUnlock()
-	cids := make([]api.Pin, 0, len(st.PinMap))
-	for _, v := range st.PinMap {
-		if v.Cid == "" {
-			continue
-		}
-		cids = append(cids, v.ToPin())
-	}
-	return cids
->>>>>>> fcea4f41
+	return st.dst.List()
 }
 
 // Migrate restores a snapshot from the state's internal bytes and if
 // necessary migrates the format to the current version.
-<<<<<<< HEAD
-func (st *MapState) Migrate(r io.Reader) error {
+func (st *MapState) Migrate(ctx context.Context, r io.Reader) error {
+	ctx, span := trace.StartSpan(ctx, "state/map/Migrate")
+	defer span.End()
+
 	// TODO: Remove after migration to v6!
 	// Read the full state - Unfortunately there is no way to
 	// migrate v5 to v6 without doing this.
 	full, err := ioutil.ReadAll(r)
-=======
-func (st *MapState) Migrate(ctx context.Context, r io.Reader) error {
-	ctx, span := trace.StartSpan(ctx, "state/map/Migrate")
-	defer span.End()
 
-	bs, err := ioutil.ReadAll(r)
->>>>>>> fcea4f41
 	if err != nil {
 		return err
 	}
@@ -200,7 +132,6 @@
 	return st.dst.GetVersion()
 }
 
-<<<<<<< HEAD
 // Marshal encodes the state to the given writer. This implements
 // go-libp2p-raft.Marshable.
 func (st *MapState) Marshal(w io.Writer) error {
@@ -219,43 +150,6 @@
 	vByte, err := iobuf.ReadByte()
 	if err != nil {
 		return err
-=======
-// Marshal encodes the state using msgpack
-func (st *MapState) Marshal() ([]byte, error) {
-	// FIXME: Re-enable this span when raft Marshable interface has contexts
-	//ctx, span := trace.StartSpan(ctx, "state/map/Marshal")
-	//defer span.End()
-
-	logger.Debugf("Marshal-- Marshalling state of version %d", st.Version)
-	buf := new(bytes.Buffer)
-	enc := msgpack.Multicodec(msgpack.DefaultMsgpackHandle()).Encoder(buf)
-	if err := enc.Encode(st); err != nil {
-		return nil, err
-	}
-	// First byte indicates the version (probably should make this a varint
-	// if we stick to this encoding)
-	vCodec := make([]byte, 1)
-	vCodec[0] = byte(st.Version)
-	ret := append(vCodec, buf.Bytes()...)
-	//logger.Debugf("Marshal-- The final marshaled bytes: %x\n", ret)
-	return ret, nil
-}
-
-// Unmarshal decodes the state using msgpack.  It first decodes just
-// the version number.  If this is not the current version the bytes
-// are stored within the state's internal reader, which can be migrated
-// to the current version in a later call to restore.  Note: Out of date
-// version is not an error
-func (st *MapState) Unmarshal(bs []byte) error {
-	// FIXME: Re-enable this span when raft Marshable interface has contexts
-	// ctx, span := trace.StartSpan(ctx, "state/map/Unmarshal")
-	// defer span.End()
-
-	// Check version byte
-	// logger.Debugf("The incoming bytes to unmarshal: %x", bs)
-	if len(bs) < 1 {
-		return errors.New("cannot unmarshal from empty bytes")
->>>>>>> fcea4f41
 	}
 	err = iobuf.UnreadByte()
 	if err != nil {
