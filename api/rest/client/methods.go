package client

import (
	"bytes"
	"context"
	"encoding/json"
	"errors"
	"fmt"
	"net/url"
	"os"
	"path"
	"path/filepath"
	"strings"
	"time"

	"go.opencensus.io/trace"

	"github.com/ipfs/ipfs-cluster/api"

	cid "github.com/ipfs/go-cid"
	files "github.com/ipfs/go-ipfs-files"
	gopath "github.com/ipfs/go-path"
	peer "github.com/libp2p/go-libp2p-peer"
)

// ID returns information about the cluster Peer.
func (c *defaultClient) ID(ctx context.Context) (api.ID, error) {
	ctx, span := trace.StartSpan(ctx, "client/ID")
	defer span.End()

	var id api.IDSerial
	err := c.do(ctx, "GET", "/id", nil, nil, &id)
	return id.ToID(), err
}

// Peers requests ID information for all cluster peers.
func (c *defaultClient) Peers(ctx context.Context) ([]api.ID, error) {
	ctx, span := trace.StartSpan(ctx, "client/Peers")
	defer span.End()

	var ids []api.IDSerial
	err := c.do(ctx, "GET", "/peers", nil, nil, &ids)
	result := make([]api.ID, len(ids))
	for i, id := range ids {
		result[i] = id.ToID()
	}
	return result, err
}

type peerAddBody struct {
	PeerID string `json:"peer_id"`
}

// PeerAdd adds a new peer to the cluster.
func (c *defaultClient) PeerAdd(ctx context.Context, pid peer.ID) (api.ID, error) {
	ctx, span := trace.StartSpan(ctx, "client/PeerAdd")
	defer span.End()

	pidStr := peer.IDB58Encode(pid)
	body := peerAddBody{pidStr}

	var buf bytes.Buffer
	enc := json.NewEncoder(&buf)
	enc.Encode(body)

	var id api.IDSerial
	err := c.do(ctx, "POST", "/peers", nil, &buf, &id)
	return id.ToID(), err
}

// PeerRm removes a current peer from the cluster
func (c *defaultClient) PeerRm(ctx context.Context, id peer.ID) error {
	ctx, span := trace.StartSpan(ctx, "client/PeerRm")
	defer span.End()

	return c.do(ctx, "DELETE", fmt.Sprintf("/peers/%s", id.Pretty()), nil, nil, nil)
}

// Pin tracks a Cid with the given replication factor and a name for
// human-friendliness.
<<<<<<< HEAD
func (c *defaultClient) Pin(ci cid.Cid, opts api.PinOptions) error {
=======
func (c *defaultClient) Pin(ctx context.Context, ci cid.Cid, replicationFactorMin, replicationFactorMax int, name string) error {
	ctx, span := trace.StartSpan(ctx, "client/Pin")
	defer span.End()

	escName := url.QueryEscape(name)
>>>>>>> 5a7ee1d3
	err := c.do(
		ctx,
		"POST",
		fmt.Sprintf(
			"/pins/%s?%s",
			ci.String(),
			opts.ToQuery(),
		),
		nil,
		nil,
		nil,
	)
	return err
}

// Unpin untracks a Cid from cluster.
func (c *defaultClient) Unpin(ctx context.Context, ci cid.Cid) error {
	ctx, span := trace.StartSpan(ctx, "client/Unpin")
	defer span.End()
	return c.do(ctx, "DELETE", fmt.Sprintf("/pins/%s", ci.String()), nil, nil, nil)
}

// PinPath allows to pin an element by the given IPFS path.
func (c *defaultClient) PinPath(path string, opts api.PinOptions) (api.Pin, error) {
	var pin api.PinSerial
	ipfspath, err := gopath.ParsePath(path)
	if err != nil {
		return api.Pin{}, err
	}

	err = c.do(
		"POST",
		fmt.Sprintf(
			"/pins%s?%s",
			ipfspath.String(),
			opts.ToQuery(),
		),
		nil,
		nil,
		&pin,
	)

	return pin.ToPin(), err
}

// UnpinPath allows to unpin an item by providing its IPFS path.
// It returns the unpinned api.Pin information of the resolved Cid.
func (c *defaultClient) UnpinPath(p string) (api.Pin, error) {
	var pin api.PinSerial
	ipfspath, err := gopath.ParsePath(p)
	if err != nil {
		return api.Pin{}, err
	}

	err = c.do("DELETE", fmt.Sprintf("/pins%s", ipfspath.String()), nil, nil, &pin)
	return pin.ToPin(), err
}

// Allocations returns the consensus state listing all tracked items and
// the peers that should be pinning them.
func (c *defaultClient) Allocations(ctx context.Context, filter api.PinType) ([]api.Pin, error) {
	ctx, span := trace.StartSpan(ctx, "client/Allocations")
	defer span.End()

	var pins []api.PinSerial

	types := []api.PinType{
		api.DataType,
		api.MetaType,
		api.ClusterDAGType,
		api.ShardType,
	}

	var strFilter []string

	if filter == api.AllType {
		strFilter = []string{"all"}
	} else {
		for _, t := range types {
			if t&filter > 0 { // the filter includes this type
				strFilter = append(strFilter, t.String())
			}
		}
	}

	f := url.QueryEscape(strings.Join(strFilter, ","))
	err := c.do(ctx, "GET", fmt.Sprintf("/allocations?filter=%s", f), nil, nil, &pins)
	result := make([]api.Pin, len(pins))
	for i, p := range pins {
		result[i] = p.ToPin()
	}
	return result, err
}

// Allocation returns the current allocations for a given Cid.
func (c *defaultClient) Allocation(ctx context.Context, ci cid.Cid) (api.Pin, error) {
	ctx, span := trace.StartSpan(ctx, "client/Allocation")
	defer span.End()

	var pin api.PinSerial
	err := c.do(ctx, "GET", fmt.Sprintf("/allocations/%s", ci.String()), nil, nil, &pin)
	return pin.ToPin(), err
}

// Status returns the current ipfs state for a given Cid. If local is true,
// the information affects only the current peer, otherwise the information
// is fetched from all cluster peers.
func (c *defaultClient) Status(ctx context.Context, ci cid.Cid, local bool) (api.GlobalPinInfo, error) {
	ctx, span := trace.StartSpan(ctx, "client/Status")
	defer span.End()

	var gpi api.GlobalPinInfoSerial
	err := c.do(ctx, "GET", fmt.Sprintf("/pins/%s?local=%t", ci.String(), local), nil, nil, &gpi)
	return gpi.ToGlobalPinInfo(), err
}

// StatusAll gathers Status() for all tracked items. If a filter is
// provided, only entries matching the given filter statuses
// will be returned. A filter can be built by merging TrackerStatuses with
// a bitwise OR operation (st1 | st2 | ...). A "0" filter value (or
// api.TrackerStatusUndefined), means all.
func (c *defaultClient) StatusAll(ctx context.Context, filter api.TrackerStatus, local bool) ([]api.GlobalPinInfo, error) {
	ctx, span := trace.StartSpan(ctx, "client/StatusAll")
	defer span.End()

	var gpis []api.GlobalPinInfoSerial

	filterStr := ""
	if filter != api.TrackerStatusUndefined { // undefined filter means "all"
		filterStr = filter.String()
		if filterStr == "" {
			return nil, errors.New("invalid filter value")
		}
	}

	err := c.do(ctx, "GET", fmt.Sprintf("/pins?local=%t&filter=%s", local, url.QueryEscape(filterStr)), nil, nil, &gpis)
	result := make([]api.GlobalPinInfo, len(gpis))
	for i, p := range gpis {
		result[i] = p.ToGlobalPinInfo()
	}
	return result, err
}

// Sync makes sure the state of a Cid corresponds to the state reported by
// the ipfs daemon, and returns it. If local is true, this operation only
// happens on the current peer, otherwise it happens on every cluster peer.
func (c *defaultClient) Sync(ctx context.Context, ci cid.Cid, local bool) (api.GlobalPinInfo, error) {
	ctx, span := trace.StartSpan(ctx, "client/Sync")
	defer span.End()

	var gpi api.GlobalPinInfoSerial
	err := c.do(ctx, "POST", fmt.Sprintf("/pins/%s/sync?local=%t", ci.String(), local), nil, nil, &gpi)
	return gpi.ToGlobalPinInfo(), err
}

// SyncAll triggers Sync() operations for all tracked items. It only returns
// informations for items that were de-synced or have an error state. If
// local is true, the operation is limited to the current peer. Otherwise
// it happens on every cluster peer.
func (c *defaultClient) SyncAll(ctx context.Context, local bool) ([]api.GlobalPinInfo, error) {
	ctx, span := trace.StartSpan(ctx, "client/SyncAll")
	defer span.End()

	var gpis []api.GlobalPinInfoSerial
	err := c.do(ctx, "POST", fmt.Sprintf("/pins/sync?local=%t", local), nil, nil, &gpis)
	result := make([]api.GlobalPinInfo, len(gpis))
	for i, p := range gpis {
		result[i] = p.ToGlobalPinInfo()
	}
	return result, err
}

// Recover retriggers pin or unpin ipfs operations for a Cid in error state.
// If local is true, the operation is limited to the current peer, otherwise
// it happens on every cluster peer.
func (c *defaultClient) Recover(ctx context.Context, ci cid.Cid, local bool) (api.GlobalPinInfo, error) {
	ctx, span := trace.StartSpan(ctx, "client/Recover")
	defer span.End()

	var gpi api.GlobalPinInfoSerial
	err := c.do(ctx, "POST", fmt.Sprintf("/pins/%s/recover?local=%t", ci.String(), local), nil, nil, &gpi)
	return gpi.ToGlobalPinInfo(), err
}

// RecoverAll triggers Recover() operations on all tracked items. If local is
// true, the operation is limited to the current peer. Otherwise, it happens
// everywhere.
func (c *defaultClient) RecoverAll(ctx context.Context, local bool) ([]api.GlobalPinInfo, error) {
	ctx, span := trace.StartSpan(ctx, "client/RecoverAll")
	defer span.End()

	var gpis []api.GlobalPinInfoSerial
	err := c.do(ctx, "POST", fmt.Sprintf("/pins/recover?local=%t", local), nil, nil, &gpis)
	result := make([]api.GlobalPinInfo, len(gpis))
	for i, p := range gpis {
		result[i] = p.ToGlobalPinInfo()
	}
	return result, err
}

// Version returns the ipfs-cluster peer's version.
func (c *defaultClient) Version(ctx context.Context) (api.Version, error) {
	ctx, span := trace.StartSpan(ctx, "client/Version")
	defer span.End()

	var ver api.Version
	err := c.do(ctx, "GET", "/version", nil, nil, &ver)
	return ver, err
}

// GetConnectGraph returns an ipfs-cluster connection graph.
// The serialized version, strings instead of pids, is returned
func (c *defaultClient) GetConnectGraph(ctx context.Context) (api.ConnectGraphSerial, error) {
	ctx, span := trace.StartSpan(ctx, "client/GetConnectGraph")
	defer span.End()

	var graphS api.ConnectGraphSerial
	err := c.do(ctx, "GET", "/health/graph", nil, nil, &graphS)
	return graphS, err
}

// Metrics returns a map with the latest valid metrics of the given name
// for the current cluster peers.
func (c *defaultClient) Metrics(ctx context.Context, name string) ([]api.Metric, error) {
	ctx, span := trace.StartSpan(ctx, "client/Metrics")
	defer span.End()

	if name == "" {
		return nil, errors.New("bad metric name")
	}
	var metrics []api.Metric
	err := c.do(ctx, "GET", fmt.Sprintf("/monitor/metrics/%s", name), nil, nil, &metrics)
	return metrics, err
}

// WaitFor is a utility function that allows for a caller to wait for a
// paticular status for a CID (as defined by StatusFilterParams).
// It returns the final status for that CID and an error, if there was.
//
// WaitFor works by calling Status() repeatedly and checking that all
// peers have transitioned to the target TrackerStatus or are Remote.
// If an error of some type happens, WaitFor returns immediately with an
// empty GlobalPinInfo.
func WaitFor(ctx context.Context, c Client, fp StatusFilterParams) (api.GlobalPinInfo, error) {
	ctx, span := trace.StartSpan(ctx, "client/WaitFor")
	defer span.End()

	ctx, cancel := context.WithCancel(ctx)
	defer cancel()

	sf := newStatusFilter()

	go sf.pollStatus(ctx, c, fp)
	go sf.filter(ctx, fp)

	var status api.GlobalPinInfo

	for {
		select {
		case <-ctx.Done():
			return api.GlobalPinInfo{}, ctx.Err()
		case err := <-sf.Err:
			return api.GlobalPinInfo{}, err
		case st, ok := <-sf.Out:
			if !ok { // channel closed
				return status, nil
			}
			status = st
		}
	}
}

// StatusFilterParams contains the parameters required
// to filter a stream of status results.
type StatusFilterParams struct {
	Cid       cid.Cid
	Local     bool
	Target    api.TrackerStatus
	CheckFreq time.Duration
}

type statusFilter struct {
	In, Out chan api.GlobalPinInfo
	Done    chan struct{}
	Err     chan error
}

func newStatusFilter() *statusFilter {
	return &statusFilter{
		In:   make(chan api.GlobalPinInfo),
		Out:  make(chan api.GlobalPinInfo),
		Done: make(chan struct{}),
		Err:  make(chan error),
	}
}

func (sf *statusFilter) filter(ctx context.Context, fp StatusFilterParams) {
	defer close(sf.Done)
	defer close(sf.Out)

	for {
		select {
		case <-ctx.Done():
			sf.Err <- ctx.Err()
			return
		case gblPinInfo, more := <-sf.In:
			if !more {
				return
			}
			ok, err := statusReached(fp.Target, gblPinInfo)
			if err != nil {
				sf.Err <- err
				return
			}

			sf.Out <- gblPinInfo
			if !ok {
				continue
			}
			return
		}
	}
}

func (sf *statusFilter) pollStatus(ctx context.Context, c Client, fp StatusFilterParams) {
	ticker := time.NewTicker(fp.CheckFreq)
	defer ticker.Stop()

	for {
		select {
		case <-ctx.Done():
			sf.Err <- ctx.Err()
			return
		case <-ticker.C:
			gblPinInfo, err := c.Status(ctx, fp.Cid, fp.Local)
			if err != nil {
				sf.Err <- err
				return
			}
			logger.Debugf("pollStatus: status: %#v", gblPinInfo)
			sf.In <- gblPinInfo
		case <-sf.Done:
			close(sf.In)
			return
		}
	}
}

func statusReached(target api.TrackerStatus, gblPinInfo api.GlobalPinInfo) (bool, error) {
	for _, pinInfo := range gblPinInfo.PeerMap {
		switch pinInfo.Status {
		case target:
			continue
		case api.TrackerStatusUndefined, api.TrackerStatusClusterError, api.TrackerStatusPinError, api.TrackerStatusUnpinError:
			return false, fmt.Errorf("error has occurred while attempting to reach status: %s", target.String())
		case api.TrackerStatusRemote:
			if target == api.TrackerStatusPinned {
				continue // to next pinInfo
			}
			return false, nil
		default:
			return false, nil
		}
	}
	return true, nil
}

// logic drawn from go-ipfs-cmds/cli/parse.go: appendFile
func makeSerialFile(fpath string, params *api.AddParams) (files.Node, error) {
	if fpath == "." {
		cwd, err := os.Getwd()
		if err != nil {
			return nil, err
		}
		cwd, err = filepath.EvalSymlinks(cwd)
		if err != nil {
			return nil, err
		}
		fpath = cwd
	}

	fpath = filepath.ToSlash(filepath.Clean(fpath))

	stat, err := os.Lstat(fpath)
	if err != nil {
		return nil, err
	}

	if stat.IsDir() {
		if !params.Recursive {
			return nil, fmt.Errorf("%s is a directory, but Recursive option is not set", fpath)
		}
	}

	return files.NewSerialFile(fpath, params.Hidden, stat)
}

// Add imports files to the cluster from the given paths. A path can
// either be a local filesystem location or an web url (http:// or https://).
// In the latter case, the destination will be downloaded with a GET request.
// The AddParams allow to control different options, like enabling the
// sharding the resulting DAG across the IPFS daemons of multiple cluster
// peers. The output channel will receive regular updates as the adding
// process progresses.
func (c *defaultClient) Add(
	ctx context.Context,
	paths []string,
	params *api.AddParams,
	out chan<- *api.AddedOutput,
) error {
	ctx, span := trace.StartSpan(ctx, "client/Add")
	defer span.End()

	addFiles := make([]files.DirEntry, len(paths), len(paths))
	for i, p := range paths {
		u, err := url.Parse(p)
		if err != nil {
			close(out)
			return fmt.Errorf("error parsing path: %s", err)
		}
		name := path.Base(p)
		var addFile files.Node
		if strings.HasPrefix(u.Scheme, "http") {
			addFile = files.NewWebFile(u)
			name = path.Base(u.Path)
		} else {
			addFile, err = makeSerialFile(p, params)
			if err != nil {
				close(out)
				return err
			}
		}
		addFiles[i] = files.FileEntry(name, addFile)
	}

	sliceFile := files.NewSliceDirectory(addFiles)
	// If `form` is set to true, the multipart data will have
	// a Content-Type of 'multipart/form-data', if `form` is false,
	// the Content-Type will be 'multipart/mixed'.
	return c.AddMultiFile(ctx, files.NewMultiFileReader(sliceFile, true), params, out)
}

// AddMultiFile imports new files from a MultiFileReader. See Add().
func (c *defaultClient) AddMultiFile(
	ctx context.Context,
	multiFileR *files.MultiFileReader,
	params *api.AddParams,
	out chan<- *api.AddedOutput,
) error {
	ctx, span := trace.StartSpan(ctx, "client/AddMultiFile")
	defer span.End()

	defer close(out)

	headers := make(map[string]string)
	headers["Content-Type"] = "multipart/form-data; boundary=" + multiFileR.Boundary()

	// This method must run with StreamChannels set.
	params.StreamChannels = true
	queryStr := params.ToQueryString()

	// our handler decodes an AddedOutput and puts it
	// in the out channel.
	handler := func(dec *json.Decoder) error {
		if out == nil {
			return nil
		}
		var obj api.AddedOutput
		err := dec.Decode(&obj)
		if err != nil {
			return err
		}
		out <- &obj
		return nil
	}

	err := c.doStream(ctx,
		"POST",
		"/add?"+queryStr,
		headers,
		multiFileR,
		handler,
	)
	return err
}<|MERGE_RESOLUTION|>--- conflicted
+++ resolved
@@ -78,15 +78,10 @@
 
 // Pin tracks a Cid with the given replication factor and a name for
 // human-friendliness.
-<<<<<<< HEAD
-func (c *defaultClient) Pin(ci cid.Cid, opts api.PinOptions) error {
-=======
-func (c *defaultClient) Pin(ctx context.Context, ci cid.Cid, replicationFactorMin, replicationFactorMax int, name string) error {
+func (c *defaultClient) Pin(ctx context.Context, ci cid.Cid, opts api.PinOptions) error {
 	ctx, span := trace.StartSpan(ctx, "client/Pin")
 	defer span.End()
 
-	escName := url.QueryEscape(name)
->>>>>>> 5a7ee1d3
 	err := c.do(
 		ctx,
 		"POST",
@@ -110,7 +105,7 @@
 }
 
 // PinPath allows to pin an element by the given IPFS path.
-func (c *defaultClient) PinPath(path string, opts api.PinOptions) (api.Pin, error) {
+func (c *defaultClient) PinPath(ctx context.Context, path string, opts api.PinOptions) (api.Pin, error) {
 	var pin api.PinSerial
 	ipfspath, err := gopath.ParsePath(path)
 	if err != nil {
@@ -118,6 +113,7 @@
 	}
 
 	err = c.do(
+		ctx,
 		"POST",
 		fmt.Sprintf(
 			"/pins%s?%s",
@@ -134,14 +130,14 @@
 
 // UnpinPath allows to unpin an item by providing its IPFS path.
 // It returns the unpinned api.Pin information of the resolved Cid.
-func (c *defaultClient) UnpinPath(p string) (api.Pin, error) {
+func (c *defaultClient) UnpinPath(ctx context.Context, p string) (api.Pin, error) {
 	var pin api.PinSerial
 	ipfspath, err := gopath.ParsePath(p)
 	if err != nil {
 		return api.Pin{}, err
 	}
 
-	err = c.do("DELETE", fmt.Sprintf("/pins%s", ipfspath.String()), nil, nil, &pin)
+	err = c.do(ctx, "DELETE", fmt.Sprintf("/pins%s", ipfspath.String()), nil, nil, &pin)
 	return pin.ToPin(), err
 }
 
