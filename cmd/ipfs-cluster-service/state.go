package main

import (
	"bytes"
	"context"
	"encoding/json"
	"errors"
	"io"

	ipfscluster "github.com/ipfs/ipfs-cluster"
	"github.com/ipfs/ipfs-cluster/api"
	"github.com/ipfs/ipfs-cluster/consensus/raft"
	"github.com/ipfs/ipfs-cluster/pstoremgr"
	"github.com/ipfs/ipfs-cluster/state"
	"github.com/ipfs/ipfs-cluster/state/mapstate"
	"go.opencensus.io/trace"
)

var errNoSnapshot = errors.New("no snapshot found")

func upgrade(ctx context.Context) error {
	ctx, span := trace.StartSpan(ctx, "daemon/upgrade")
	defer span.End()

	newState, current, err := restoreStateFromDisk(ctx)
	if err != nil {
		return err
	}

	if current {
		logger.Warning("Skipping migration of up-to-date state")
		return nil
	}

	cfgMgr, cfgs := makeConfigs()

	err = cfgMgr.LoadJSONFromFile(configPath)
	if err != nil {
		return err
	}

	pm := pstoremgr.New(nil, cfgs.clusterCfg.GetPeerstorePath())
	raftPeers := append(ipfscluster.PeersFromMultiaddrs(pm.LoadPeerstore()), cfgs.clusterCfg.ID)
	return raft.SnapshotSave(cfgs.consensusCfg, newState, raftPeers)
}

func export(ctx context.Context, w io.Writer) error {
	ctx, span := trace.StartSpan(ctx, "daemon/export")
	defer span.End()

	stateToExport, _, err := restoreStateFromDisk(ctx)
	if err != nil {
		return err
	}

	return exportState(ctx, stateToExport, w)
}

// restoreStateFromDisk returns a mapstate containing the latest
// snapshot, a flag set to true when the state format has the
// current version and an error
<<<<<<< HEAD
func restoreStateFromDisk() (state.State, bool, error) {
=======
func restoreStateFromDisk(ctx context.Context) (*mapstate.MapState, bool, error) {
	ctx, span := trace.StartSpan(ctx, "daemon/restoreStateFromDisk")
	defer span.End()

>>>>>>> fcea4f41
	cfgMgr, cfgs := makeConfigs()

	err := cfgMgr.LoadJSONFromFile(configPath)
	if err != nil {
		return nil, false, err
	}

	r, snapExists, err := raft.LastStateRaw(cfgs.consensusCfg)
	if !snapExists {
		err = errNoSnapshot
	}
	if err != nil {
		return nil, false, err
	}

	stateFromSnap := mapstate.NewMapState()
	// duplicate reader to both check version and migrate
	var buf bytes.Buffer
	r2 := io.TeeReader(r, &buf)
	err = stateFromSnap.Unmarshal(r2)
	if err != nil {
		return nil, false, err
	}
	if stateFromSnap.GetVersion() == mapstate.Version {
		return stateFromSnap, true, nil
	}

	err = stateFromSnap.Migrate(ctx, &buf)
	if err != nil {
		return nil, false, err
	}

	return stateFromSnap, false, nil
}

func stateImport(ctx context.Context, r io.Reader) error {
	ctx, span := trace.StartSpan(ctx, "daemon/stateImport")
	defer span.End()

	cfgMgr, cfgs := makeConfigs()

	err := cfgMgr.LoadJSONFromFile(configPath)
	if err != nil {
		return err
	}

	pinSerials := make([]api.PinSerial, 0)
	dec := json.NewDecoder(r)
	err = dec.Decode(&pinSerials)
	if err != nil {
		return err
	}

	stateToImport := mapstate.NewMapState()
	for _, pS := range pinSerials {
		err = stateToImport.Add(ctx, pS.ToPin())
		if err != nil {
			return err
		}
	}

	pm := pstoremgr.New(nil, cfgs.clusterCfg.GetPeerstorePath())
	raftPeers := append(ipfscluster.PeersFromMultiaddrs(pm.LoadPeerstore()), cfgs.clusterCfg.ID)
	return raft.SnapshotSave(cfgs.consensusCfg, stateToImport, raftPeers)
}

func validateVersion(ctx context.Context, cfg *ipfscluster.Config, cCfg *raft.Config) error {
	ctx, span := trace.StartSpan(ctx, "daemon/validateVersion")
	defer span.End()

	state := mapstate.NewMapState()
	r, snapExists, err := raft.LastStateRaw(cCfg)
	if !snapExists && err != nil {
		logger.Error("error before reading latest snapshot.")
	} else if snapExists && err != nil {
		logger.Error("error after reading last snapshot. Snapshot potentially corrupt.")
	} else if snapExists && err == nil {
		err2 := state.Unmarshal(r)
		if err2 != nil {
			logger.Error("error unmarshalling snapshot. Snapshot potentially corrupt.")
			return err2
		}
		if state.GetVersion() != mapstate.Version {
			logger.Error("!!!!!!!!!!!!!!!!!!!!!!!!!!!!!!!!!!!!!!!!!!!!!!!")
			logger.Error("Out of date ipfs-cluster state is saved.")
			logger.Error("To migrate to the new version, run ipfs-cluster-service state upgrade.")
			logger.Error("To launch a node without this state, rename the consensus data directory.")
			logger.Error("Hint, the default is .ipfs-cluster/ipfs-cluster-data.")
			logger.Error("!!!!!!!!!!!!!!!!!!!!!!!!!!!!!!!!!!!!!!!!!!!!!!!")
			err = errors.New("outdated state version stored")
		}
	} // !snapExists && err == nil // no existing state, no check needed
	return err
}

// ExportState saves a json representation of a state
<<<<<<< HEAD
func exportState(state state.State, w io.Writer) error {
=======
func exportState(ctx context.Context, state *mapstate.MapState, w io.Writer) error {
	ctx, span := trace.StartSpan(ctx, "daemon/exportState")
	defer span.End()

>>>>>>> fcea4f41
	// Serialize pins
	pins := state.List(ctx)
	pinSerials := make([]api.PinSerial, len(pins), len(pins))
	for i, pin := range pins {
		pinSerials[i] = pin.ToSerial()
	}

	// Write json to output file
	enc := json.NewEncoder(w)
	enc.SetIndent("", "    ")
	return enc.Encode(pinSerials)
}

// CleanupState cleans the state
func cleanupState(cCfg *raft.Config) error {
	err := raft.CleanupRaft(cCfg.GetDataFolder(), cCfg.BackupsRotate)
	if err == nil {
		logger.Warningf("the %s folder has been rotated.  Next start will use an empty state", cCfg.GetDataFolder())
	}

	return err
}<|MERGE_RESOLUTION|>--- conflicted
+++ resolved
@@ -59,14 +59,10 @@
 // restoreStateFromDisk returns a mapstate containing the latest
 // snapshot, a flag set to true when the state format has the
 // current version and an error
-<<<<<<< HEAD
-func restoreStateFromDisk() (state.State, bool, error) {
-=======
-func restoreStateFromDisk(ctx context.Context) (*mapstate.MapState, bool, error) {
+func restoreStateFromDisk(ctx context.Context) (state.State, bool, error) {
 	ctx, span := trace.StartSpan(ctx, "daemon/restoreStateFromDisk")
 	defer span.End()
 
->>>>>>> fcea4f41
 	cfgMgr, cfgs := makeConfigs()
 
 	err := cfgMgr.LoadJSONFromFile(configPath)
@@ -163,14 +159,10 @@
 }
 
 // ExportState saves a json representation of a state
-<<<<<<< HEAD
-func exportState(state state.State, w io.Writer) error {
-=======
-func exportState(ctx context.Context, state *mapstate.MapState, w io.Writer) error {
+func exportState(ctx context.Context, state state.State, w io.Writer) error {
 	ctx, span := trace.StartSpan(ctx, "daemon/exportState")
 	defer span.End()
 
->>>>>>> fcea4f41
 	// Serialize pins
 	pins := state.List(ctx)
 	pinSerials := make([]api.PinSerial, len(pins), len(pins))
